--- conflicted
+++ resolved
@@ -22,11 +22,8 @@
 	"fmt"
 	"io"
 	"os"
-<<<<<<< HEAD
+	"os/exec"
 	"sort"
-=======
-	"os/exec"
->>>>>>> 1390f1ca
 	"strings"
 	"time"
 
@@ -121,15 +118,11 @@
 			return nil, err
 		}
 	}
-<<<<<<< HEAD
 
 	err = compileSummary(s)
 	if err != nil {
 		return nil, err
 	}
-
-	err = s.PrintMarkdown(os.Stdout, time.Now())
-=======
 	outputFormat = strings.ToLower(outputFormat)
 	if *port == 0 && outputFormat == "html" {
 		fmt.Println("port is required when output format is html")
@@ -163,6 +156,39 @@
 	return s, nil
 }
 
+func compileSummary(s *Summary) error {
+	if err := compileHotQueries(s); err != nil {
+		return err
+	}
+	return nil
+}
+
+func compileHotQueries(s *Summary) error {
+	for _, result := range s.queries {
+		checkQueryForHotness(&s.hotQueries, result, s.hotQueryFn)
+	}
+	var hasTime bool
+	sort.Slice(s.hotQueries, func(i, j int) bool {
+		if s.hotQueries[i].QueryAnalysisResult.QueryTime != 0 {
+			hasTime = true
+		}
+		fnI := s.hotQueryFn(s.hotQueries[i].QueryAnalysisResult)
+		fnJ := s.hotQueryFn(s.hotQueries[j].QueryAnalysisResult)
+
+		// if the two metrics are equal, sort them by alphabetical order
+		if fnI == fnJ {
+			return s.hotQueries[i].QueryAnalysisResult.QueryStructure > s.hotQueries[j].QueryAnalysisResult.QueryStructure
+		}
+		return fnI > fnJ
+	})
+
+	// If we did not record any time, there is no hotness to record, so removing the field so it does not get rendered.
+	if !hasTime {
+		s.hotQueries = nil
+	}
+	return nil
+}
+
 func launchInBrowser(tmpFile *os.File) error {
 	port := int64(8080) // FIXME: take this from flags
 	url := fmt.Sprintf("http://localhost:%d/summarize?file=", port) + tmpFile.Name()
@@ -177,7 +203,6 @@
 
 func writeToTempFile(summaryJSON []byte) (*os.File, error) {
 	tmpFile, err := os.CreateTemp("/tmp/", "vt-summary-*.json")
->>>>>>> 1390f1ca
 	if err != nil {
 		fmt.Println("Error creating temp file:", err)
 		return nil, err
@@ -191,39 +216,6 @@
 	}
 
 	return tmpFile, err
-}
-
-func compileSummary(s *Summary) error {
-	if err := compileHotQueries(s); err != nil {
-		return err
-	}
-	return nil
-}
-
-func compileHotQueries(s *Summary) error {
-	for _, result := range s.queries {
-		checkQueryForHotness(&s.hotQueries, result, s.hotQueryFn)
-	}
-	var hasTime bool
-	sort.Slice(s.hotQueries, func(i, j int) bool {
-		if s.hotQueries[i].QueryAnalysisResult.QueryTime != 0 {
-			hasTime = true
-		}
-		fnI := s.hotQueryFn(s.hotQueries[i].QueryAnalysisResult)
-		fnJ := s.hotQueryFn(s.hotQueries[j].QueryAnalysisResult)
-
-		// if the two metrics are equal, sort them by alphabetical order
-		if fnI == fnJ {
-			return s.hotQueries[i].QueryAnalysisResult.QueryStructure > s.hotQueries[j].QueryAnalysisResult.QueryStructure
-		}
-		return fnI > fnJ
-	})
-
-	// If we did not record any time, there is no hotness to record, so removing the field so it does not get rendered.
-	if !hasTime {
-		s.hotQueries = nil
-	}
-	return nil
 }
 
 func checkTraceConditions(traces []traceSummary, workers []summaryWorker, hotMetric string) error {
